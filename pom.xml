--- conflicted
+++ resolved
@@ -8,15 +8,9 @@
     <name>DeepLearning4j Examples</name>
     <description>Examples of training different data sets</description>
     <properties>
-<<<<<<< HEAD
-        <nd4j.version>0.4-rc3.6-SNAPSHOT</nd4j.version>
-        <dl4j.version>0.4-rc4.4-SNAPSHOT</dl4j.version>
-        <canova.version>0.0.0.12-SNAPSHOT</canova.version>
-=======
         <nd4j.version>0.4-rc3.6</nd4j.version>
         <dl4j.version>	0.4-rc3.6 </dl4j.version>
         <canova.version>0.0.0.12</canova.version>
->>>>>>> c00a58f9
         <jackson.version>2.5.1</jackson.version>
     </properties>
 
