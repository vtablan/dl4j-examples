--- conflicted
+++ resolved
@@ -1,32 +1,28 @@
 package org.deeplearning4j.examples.convolution;
 
+import org.deeplearning4j.datasets.iterator.impl.CifarDataSetIterator;
+import org.deeplearning4j.eval.Evaluation;
 import org.deeplearning4j.nn.api.OptimizationAlgorithm;
 import org.deeplearning4j.nn.conf.GradientNormalization;
 import org.deeplearning4j.nn.conf.MultiLayerConfiguration;
 import org.deeplearning4j.nn.conf.NeuralNetConfiguration;
-import org.deeplearning4j.nn.conf.layers.ConvolutionLayer;
-import org.deeplearning4j.nn.conf.layers.DenseLayer;
-import org.deeplearning4j.nn.conf.layers.OutputLayer;
-import org.deeplearning4j.nn.conf.layers.SubsamplingLayer;
+import org.deeplearning4j.nn.conf.Updater;
+import org.deeplearning4j.nn.conf.layers.*;
 import org.deeplearning4j.nn.conf.layers.setup.ConvolutionLayerSetup;
 import org.deeplearning4j.nn.multilayer.MultiLayerNetwork;
 import org.deeplearning4j.nn.weights.WeightInit;
-<<<<<<< HEAD
 import org.deeplearning4j.optimize.api.IterationListener;
 import org.deeplearning4j.optimize.listeners.ScoreIterationListener;
 import org.nd4j.linalg.api.buffer.DataBuffer;
 import org.nd4j.linalg.api.ndarray.INDArray;
-=======
->>>>>>> 0fcd318b
 import org.nd4j.linalg.dataset.DataSet;
 import org.nd4j.linalg.factory.Nd4j;
 import org.nd4j.linalg.lossfunctions.LossFunctions;
 
-import java.io.File;
+import java.io.IOException;
 import java.util.Arrays;
 
 /**
-<<<<<<< HEAD
  * CIFAR-10 is an image dataset created by Alex Krizhevsky, Vinod Nair, and Geoffrey Hinton. The dataset inculdes 60K
  * tiny RGB images sized 32 x 32 pixels covering 10 classes. There are 50K training images and 10K test images.
  *
@@ -42,29 +38,21 @@
         int height = 32;
         int width = 32;
         int channels = 3;
-        int numTrainSamples = 5000;
-        int numTestSamples = 5000;
-        int batchSize = 100;
-=======
- * Dataset url:
- * https://s3.amazonaws.com/dl4j-distribution/cifar-train.bin
- */
-public class Cifar {
-    public static void main(String[] args) {
-        DataSet dataSet = new DataSet();
-        // dataSet.load(new File("/home/agibsonccc/Downloads/cifar-train.bin"));
-        dataSet.load(new File("cifar-small.bin"));
-        System.out.println(Arrays.toString(dataSet.getFeatureMatrix().shape()));
-        int nChannels = 3;
->>>>>>> 0fcd318b
+        int numTrainSamples = 50;
+        int numTestSamples = 50;
+        int batchSize = 10;
+
         int outputNum = 10;
         int iterations = 10;
         int seed = 123;
+        int listenerFreq = 5;
+
+        System.out.println("Load data...");
+        CifarDataSetIterator cifar = new CifarDataSetIterator(batchSize, numTrainSamples, "TRAIN");
 
         //setup the network
         MultiLayerConfiguration.Builder builder = new NeuralNetConfiguration.Builder()
                 .seed(seed)
-<<<<<<< HEAD
                 .iterations(iterations)
                 .activation("relu")
                 .weightInit(WeightInit.XAVIER) // consider standard distribution with std .05
@@ -76,7 +64,7 @@
                 .l2(0.04)
                 .updater(Updater.NESTEROVS)
                 .useDropConnect(true)
-                .list(10)
+                .list()
                 .layer(0, new ConvolutionLayer.Builder(5, 5)
                         .name("cnn1")
                         .nIn(channels)
@@ -111,45 +99,30 @@
                         .name("ffn1")
                         .nOut(250)
                         .dropOut(0.5)
-=======
-                .iterations(iterations).regularization(true)
-                .l1(1e-1).l2(2e-4).useDropConnect(true)
-                .gradientNormalization(GradientNormalization.RenormalizeL2PerLayer) // TODO confirm this is required
-                .miniBatch(true)
-                .optimizationAlgo(OptimizationAlgorithm.CONJUGATE_GRADIENT)
-                .list(6)
-                .layer(0, new ConvolutionLayer.Builder(5, 5)
-                        .nOut(5).dropOut(0.5)
-                        .stride(2, 2)
-                        .weightInit(WeightInit.XAVIER)
-                        .activation("relu")
-                        .build())
-                .layer(1, new SubsamplingLayer
-                        .Builder(SubsamplingLayer.PoolingType.MAX, new int[]{2, 2})
-                        .build())
-                .layer(2, new ConvolutionLayer.Builder(3, 3)
-                        .nOut(10).dropOut(0.5)
-                        .stride(2, 2)
-                        .weightInit(WeightInit.XAVIER)
-                        .activation("relu")
-                        .build())
-                .layer(3, new SubsamplingLayer
-                        .Builder(SubsamplingLayer.PoolingType.MAX, new int[]{2, 2})
-                        .build())
-                .layer(4, new DenseLayer.Builder().nOut(100).activation("relu")
->>>>>>> 0fcd318b
-                        .build())
+                    .build())
                 .layer(9, new OutputLayer.Builder(LossFunctions.LossFunction.NEGATIVELOGLIKELIHOOD)
                         .nOut(outputNum)
                         .weightInit(WeightInit.XAVIER)
                         .activation("softmax")
                         .build())
-                .backprop(true).pretrain(false);
+                .backprop(true).pretrain(false)
+                .cnnInputSize(height, width, channels);
 
-        new ConvolutionLayerSetup(builder,32,32,nChannels);
         MultiLayerConfiguration conf = builder.build();
         MultiLayerNetwork network = new MultiLayerNetwork(conf);
-        network.fit(dataSet);
+        network.setListeners(Arrays.asList((IterationListener) new ScoreIterationListener(listenerFreq)));
+
+        System.out.println("Train model...");
+        network.fit(cifar);
+
+        cifar = new CifarDataSetIterator(batchSize, numTestSamples, "TEST");
+        Evaluation eval = new Evaluation(cifar.getLabels());
+        while(cifar.hasNext()) {
+            DataSet testDS = cifar.next(batchSize);
+            INDArray output = network.output(testDS.getFeatureMatrix());
+            eval.eval(testDS.getLabels(), output);
+        }
+        System.out.println(eval.stats());
 
     }
 
