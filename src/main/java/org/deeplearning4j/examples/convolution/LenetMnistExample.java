package org.deeplearning4j.examples.convolution;

import org.deeplearning4j.datasets.iterator.impl.MnistDataSetIterator;
import org.deeplearning4j.eval.Evaluation;
import org.deeplearning4j.nn.api.Layer;
import org.deeplearning4j.nn.api.OptimizationAlgorithm;
import org.deeplearning4j.nn.conf.GradientNormalization;
import org.deeplearning4j.nn.conf.MultiLayerConfiguration;
import org.deeplearning4j.nn.conf.NeuralNetConfiguration;
import org.deeplearning4j.nn.conf.Updater;
import org.deeplearning4j.nn.conf.layers.ConvolutionLayer;
import org.deeplearning4j.nn.conf.layers.DenseLayer;
import org.deeplearning4j.nn.conf.layers.OutputLayer;
import org.deeplearning4j.nn.conf.layers.SubsamplingLayer;
import org.deeplearning4j.nn.conf.layers.setup.ConvolutionLayerSetup;
import org.deeplearning4j.nn.multilayer.MultiLayerNetwork;
import org.deeplearning4j.nn.weights.WeightInit;
import org.deeplearning4j.optimize.api.IterationListener;
import org.deeplearning4j.optimize.listeners.ScoreIterationListener;
import org.nd4j.linalg.api.buffer.DataBuffer;
import org.nd4j.linalg.api.ndarray.INDArray;
import org.nd4j.linalg.dataset.DataSet;
import org.nd4j.linalg.dataset.SplitTestAndTrain;
import org.nd4j.linalg.dataset.api.iterator.DataSetIterator;
import org.nd4j.linalg.dataset.api.iterator.MultipleEpochsIterator;
import org.nd4j.linalg.factory.Nd4j;
import org.nd4j.linalg.lossfunctions.LossFunctions;
import org.slf4j.Logger;
import org.slf4j.LoggerFactory;

import java.util.ArrayList;
import java.util.List;
import java.util.Random;

/**
 * Created by agibsonccc on 9/16/15.
 */
public class LenetMnistExample {
    private static final Logger log = LoggerFactory.getLogger(LenetMnistExample.class);

    public static void main(String[] args) throws Exception {
        int nChannels = 1;
        int outputNum = 10;
        int numSamples = 60000;
        int batchSize = 100;
        int iterations = 1;
        int splitTrainNum = (int) (batchSize*.8);
        int seed = 123;
        DataSet mnist;
        SplitTestAndTrain trainTest;
        DataSet trainInput;
        List<INDArray> testInput = new ArrayList<>();
        List<INDArray> testLabels = new ArrayList<>();

        log.info("Load data....");
        DataSetIterator mnistIter = new MnistDataSetIterator(batchSize,numSamples, true);

        log.info("Build model....");
        MultiLayerConfiguration.Builder builder = new NeuralNetConfiguration.Builder()
                .seed(seed)
                .batchSize(batchSize)
<<<<<<< HEAD
                .iterations(iterations).useDropConnect(true)
                .gradientNormalization(GradientNormalization.RenormalizeL2PerLayer)
                .regularization(true)
                .l2(2e-3)
=======
                .iterations(iterations)
                .regularization(true).l2(0.0005)
                .learningRate(0.01)
>>>>>>> cc138997
                .optimizationAlgo(OptimizationAlgorithm.STOCHASTIC_GRADIENT_DESCENT)
                .updater(Updater.NESTEROVS).momentum(0.9)
                .list(6)
                .layer(0, new ConvolutionLayer.Builder(5, 5)
                        .nIn(nChannels)
                        .stride(1, 1)
                        .nOut(20).dropOut(0.5)
                        .weightInit(WeightInit.XAVIER)
                        .activation("relu")
                        .build())
                .layer(1, new SubsamplingLayer.Builder(SubsamplingLayer.PoolingType.MAX, new int[]{2, 2})
                        .build())
                .layer(2, new ConvolutionLayer.Builder(5, 5)
                        .nIn(20)
                        .nOut(50)
                        .stride(2,2)
                        .weightInit(WeightInit.XAVIER)
                        .activation("relu")
                        .build())
                .layer(3, new SubsamplingLayer.Builder(SubsamplingLayer.PoolingType.MAX, new int[]{2, 2})
                        .build())
                .layer(4, new DenseLayer.Builder().activation("tanh")
                        .nOut(500).build())
                .layer(5, new OutputLayer.Builder(LossFunctions.LossFunction.NEGATIVELOGLIKELIHOOD)
                        .nOut(outputNum)
                        .weightInit(WeightInit.XAVIER)
                        .activation("softmax")
                        .build())
                .backprop(true).pretrain(false);
        new ConvolutionLayerSetup(builder,28,28,1);

        MultiLayerConfiguration conf = builder.build();
        MultiLayerNetwork model = new MultiLayerNetwork(conf);
        model.init();


        log.info("Train model....");
        model.setListeners(new ScoreIterationListener(1));
        while(mnistIter.hasNext()) {
            mnist = mnistIter.next();
            trainTest = mnist.splitTestAndTrain(splitTrainNum, new Random(seed)); // train set that is the result
            trainInput = trainTest.getTrain(); // get feature matrix and labels for training
            testInput.add(trainTest.getTest().getFeatureMatrix());
            testLabels.add(trainTest.getTest().getLabels());

            model.fit(trainInput);
        }

        log.info("Evaluate weights....");

        log.info("Evaluate model....");
        Evaluation eval = new Evaluation(outputNum);
        for(int i = 0; i < testInput.size(); i++) {
            INDArray output = model.output(testInput.get(i));
            eval.eval(testLabels.get(i), output);
        }
        INDArray output = model.output(testInput.get(0));
        eval.eval(testLabels.get(0), output);
        log.info(eval.stats());
        log.info("****************Example finished********************");


    }
}<|MERGE_RESOLUTION|>--- conflicted
+++ resolved
@@ -59,16 +59,9 @@
         MultiLayerConfiguration.Builder builder = new NeuralNetConfiguration.Builder()
                 .seed(seed)
                 .batchSize(batchSize)
-<<<<<<< HEAD
-                .iterations(iterations).useDropConnect(true)
-                .gradientNormalization(GradientNormalization.RenormalizeL2PerLayer)
-                .regularization(true)
-                .l2(2e-3)
-=======
                 .iterations(iterations)
                 .regularization(true).l2(0.0005)
                 .learningRate(0.01)
->>>>>>> cc138997
                 .optimizationAlgo(OptimizationAlgorithm.STOCHASTIC_GRADIENT_DESCENT)
                 .updater(Updater.NESTEROVS).momentum(0.9)
                 .list(6)
