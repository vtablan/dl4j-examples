--- conflicted
+++ resolved
@@ -59,16 +59,9 @@
         final int numColumns = 40;
         int nChannels = 3;
         int outputNum = LFWLoader.NUM_LABELS;
-<<<<<<< HEAD
         int numSamples = 1000; // LFWLoader.NUM_IMAGES;
         boolean useSubset = false;
-
         int batchSize = 200;// numSamples/10;
-=======
-        int numSamples = 5000; //LFWLoader.NUM_IMAGES;
-        int batchSize = 250;//numSamples/10;
-
->>>>>>> ee9f39e6
         int iterations = 5;
         int splitTrainNum = (int) (batchSize*.8);
         int seed = 123;
@@ -80,7 +73,7 @@
         List<INDArray> testLabels = new ArrayList<>();
 
         log.info("Load data....");
-        DataSetIterator lfw = new LFWDataSetIterator(batchSize, numSamples, new int[] {numRows, numColumns, nChannels}, outputNum, false, new Random(seed));
+        DataSetIterator lfw = new LFWDataSetIterator(batchSize, numSamples, new int[] {numRows, numColumns, nChannels}, outputNum, useSubset, new Random(seed));
 
         log.info("Build model....");
         MultiLayerConfiguration.Builder builder = new NeuralNetConfiguration.Builder()
